{-# LANGUAGE DuplicateRecordFields #-}

-- | Types for Transact-SQL aka T-SQL; the language of SQL Server.

module Hasura.Backends.MSSQL.Types.Internal where

<<<<<<< HEAD
import           Data.Data
import           Data.Text.Extended (ToTxt)
import           GHC.Generics
import           Language.Haskell.TH.Syntax (Lift)
import           Prelude

import qualified Database.ODBC.SQLServer as ODBC

import           Data.List.NonEmpty (NonEmpty (..))
import           Data.Text (Text)

data Delete = Delete
  { deleteTable :: !(Aliased TableName)
  , deleteWhere :: !Where
  }
=======
import           Data.Text.Extended ()
import qualified Database.ODBC.SQLServer as Odbc
import           Hasura.Prelude
import           Hasura.SQL.Backend

--------------------------------------------------------------------------------
-- Phantom pretend-generic types that are actually specific

type Column (b :: BackendType) = ColumnName

type ColumnType (b :: BackendType) = ScalarType

--------------------------------------------------------------------------------
-- Metadata tweaks

data UserMetadata = UserMetadata
  { tables :: ![UserTableMetadata]
  }

data UserTableMetadata = UserTableMetadata
  { table :: !UserTableName
  , object_relationships :: [UserObjectRelationship]
  , array_relationships :: [UserArrayRelationship]
  }

data UserTableName = UserTableName
  { schema :: !Text
  , name :: !Text
  }

data UserObjectRelationship = UserObjectRelationship
  { using :: !UserUsing
  , name :: !Text
  }

data UserArrayRelationship = UserArrayRelationship
  { using :: !UserUsing
  , name :: !Text
  }

data UserUsing = UserUsing
  { foreign_key_constraint_on :: !UserOn
  }

data UserOn = UserOn
  { table :: !UserTableName
  , column :: !Text
  }

--------------------------------------------------------------------------------

data UnifiedMetadata = UnifiedMetadata
  { tables :: ![UnifiedTableMetadata]
  }

data UnifiedTableMetadata = UnifiedTableMetadata
  { table :: !UnifiedTableName
  , object_relationships :: ![UnifiedObjectRelationship]
  , array_relationships :: ![UnifiedArrayRelationship]
  , columns :: ![UnifiedColumn]
  }

data UnifiedColumn = UnifiedColumn
  { name :: !Text
  , type' :: !ScalarType
  }

data UnifiedTableName = UnifiedTableName
  { schema :: !Text
  , name :: !Text
  }

data UnifiedObjectRelationship = UnifiedObjectRelationship
  { using :: !UnifiedUsing
  , name :: !Text
  }

data UnifiedArrayRelationship = UnifiedArrayRelationship
  { using :: !UnifiedUsing
  , name :: !Text
  }

data UnifiedUsing = UnifiedUsing
  { foreign_key_constraint_on :: !UnifiedOn
  }

data UnifiedOn = UnifiedOn
  { table :: !UnifiedTableName
  , column :: !Text
  }

-------------------------------------------------------------------------------
-- AST types
>>>>>>> 835c9e96

data Select = Select
  { selectTop         :: !Top
  , selectProjections :: !(NonEmpty Projection)
  , selectFrom        :: !From
  , selectJoins       :: ![Join]
  , selectWhere       :: !Where
  , selectFor         :: !For
  , selectOrderBy     :: !(Maybe (NonEmpty OrderBy))
  , selectOffset      :: !(Maybe Expression)
  }

data Reselect = Reselect
  { reselectProjections :: !(NonEmpty Projection)
  , reselectFor         :: !For
  , reselectWhere       :: !Where
  }

data OrderBy = OrderBy
  { orderByFieldName  :: FieldName
  , orderByOrder      :: Order
  , orderByNullsOrder :: NullsOrder
  }

data Order
  = AscOrder
  | DescOrder

data NullsOrder
  = NullsFirst
  | NullsLast
  | NullsAnyOrder

data For
  = JsonFor ForJson
  | NoFor

data ForJson = ForJson
  { jsonCardinality :: JsonCardinality
  , jsonRoot        :: Root
  }

data Root
  = NoRoot
  | Root Text

data JsonCardinality
  = JsonArray
  | JsonSingleton

data Projection
  = ExpressionProjection (Aliased Expression)
  | FieldNameProjection (Aliased FieldName)
  | AggregateProjection (Aliased Aggregate)
  | StarProjection

data Join = Join
  { joinSource    :: !JoinSource
  , joinJoinAlias :: !JoinAlias
  }

data JoinSource
  = JoinSelect Select
  | JoinReselect Reselect


data JoinAlias = JoinAlias
  { joinAliasEntity :: Text
  , joinAliasField  :: Maybe Text
  }

newtype Where =
  Where [Expression]

data Top
  = NoTop
  | Top Int

data Expression
  = ValueExpression ODBC.Value
  | AndExpression [Expression]
  | OrExpression [Expression]
  | NotExpression Expression
  | ExistsExpression Select
  | SelectExpression Select
  | IsNullExpression Expression
  | IsNotNullExpression Expression
  | ColumnExpression FieldName
  | EqualExpression Expression Expression
  | NotEqualExpression Expression Expression
  | JsonQueryExpression Expression
    -- ^ This one acts like a "cast to JSON" and makes SQL Server
    -- behave like it knows your field is JSON and not double-encode
    -- it.
  | ToStringExpression Expression
  | JsonValueExpression Expression JsonPath
    -- ^ This is for getting actual atomic values out of a JSON
    -- string.
  | OpExpression Op Expression Expression

data JsonPath
  = RootPath
  | FieldPath JsonPath Text
  | IndexPath JsonPath Integer

data Aggregate
  = CountAggregate Countable
  | OpAggregate !Text (NonEmpty Expression)
  | TextAggregate !Text

data Countable
  = StarCountable
  | NonNullFieldCountable (NonEmpty FieldName)
  | DistinctCountable (NonEmpty FieldName)

data From
  = FromQualifiedTable (Aliased TableName)
  | FromOpenJson (Aliased OpenJson)

data OpenJson = OpenJson
  { openJsonExpression :: Expression
  , openJsonWith       :: NonEmpty JsonFieldSpec
  }

data JsonFieldSpec
  = IntField Text
  | JsonField Text

data Aliased a = Aliased
  { aliasedThing :: !a
  , aliasedAlias :: !Text
  }

newtype SchemaName = SchemaName
  { schemaNameParts :: [Text]
  }

data TableName = TableName
  { tableName       :: Text
  , tableNameSchema :: Text
  }

data FieldName = FieldName
  { fieldName       :: Text
  , fieldNameEntity :: !Text
  }

data Comment = DueToPermission | RequestedSingleObject

newtype EntityAlias = EntityAlias
  { entityAliasText :: Text
  }

data Op
  = LessOp
  | LessOrEqualOp
  | MoreOp
  | MoreOrEqualOp
  -- | SIN
  -- | SNE
  -- | SLIKE
  -- | SNLIKE
  -- | SILIKE
  -- | SNILIKE
  -- | SSIMILAR
  -- | SNSIMILAR
  -- | SGTE
  -- | SLTE
  -- | SNIN
  -- | SContains
  -- | SContainedIn
  -- | SHasKey
  -- | SHasKeysAny
  -- | SHasKeysAll

-- | Column name of some database table -- this differs to FieldName
-- that is used for referring to things within a query.
newtype ColumnName = ColumnName { columnNameText :: Text }
<<<<<<< HEAD
  deriving (Data, Generic, Eq, Show, Ord, ToTxt)

-- | Derived from the odbc package.
data ScalarType
  = CharType
  | NumericType
  | DecimalType
  | IntegerType
  | SmallintType
  | FloatType
  | RealType
  | DoubleType
  | DateType
  | Ss_time2Type
  | VarcharType
  | WcharType
  | WvarcharType
  | WlongvarcharType
  | TimeType
  | TimestampType
  | LongvarcharType
  | BinaryType
  | VarbinaryType
  | BigintType
  | TinyintType
  | BitType
  | GuidType
  deriving (Data, Generic, Show, Eq, Ord)

isComparableType, isNumType :: ScalarType -> Bool
isComparableType = \case
  BinaryType    -> False
  VarbinaryType -> False
  BitType       -> False
  GuidType      -> False
  _             -> True
isNumType = \case
  NumericType  -> True
  DecimalType  -> True
  IntegerType  -> True
  SmallintType -> True
  FloatType    -> True
  RealType     -> True
  DoubleType   -> True
  BigintType   -> True
  TinyintType  -> True
  _            -> False
=======

-- | Derived from the odbc package.
data ScalarType
 = IntType | NVarCharType
  -- = CharType
  -- | NumericType
  -- | DecimalType
  -- | IntegerType
  -- | SmallintType
  -- | FloatType
  -- | RealType
  -- | DoubleType
  -- | DateType
  -- | Ss_time2Type
  -- | VarcharType
  -- | WcharType
  -- | WvarcharType
  -- | WlongvarcharType
  -- | TimeType
  -- | TimestampType
  -- | LongvarcharType
  -- | BinaryType
  -- | VarbinaryType
  -- | BigintType
  -- | TinyintType
  -- | BitType
  -- | GuidType
>>>>>>> 835c9e96
<|MERGE_RESOLUTION|>--- conflicted
+++ resolved
@@ -4,27 +4,12 @@
 
 module Hasura.Backends.MSSQL.Types.Internal where
 
-<<<<<<< HEAD
-import           Data.Data
-import           Data.Text.Extended (ToTxt)
-import           GHC.Generics
-import           Language.Haskell.TH.Syntax (Lift)
-import           Prelude
+import           Hasura.Prelude
 
 import qualified Database.ODBC.SQLServer as ODBC
 
-import           Data.List.NonEmpty (NonEmpty (..))
-import           Data.Text (Text)
-
-data Delete = Delete
-  { deleteTable :: !(Aliased TableName)
-  , deleteWhere :: !Where
-  }
-=======
-import           Data.Text.Extended ()
-import qualified Database.ODBC.SQLServer as Odbc
-import           Hasura.Prelude
 import           Hasura.SQL.Backend
+
 
 --------------------------------------------------------------------------------
 -- Phantom pretend-generic types that are actually specific
@@ -33,6 +18,7 @@
 
 type ColumnType (b :: BackendType) = ScalarType
 
+
 --------------------------------------------------------------------------------
 -- Metadata tweaks
 
@@ -41,24 +27,24 @@
   }
 
 data UserTableMetadata = UserTableMetadata
-  { table :: !UserTableName
+  { table                :: !UserTableName
   , object_relationships :: [UserObjectRelationship]
-  , array_relationships :: [UserArrayRelationship]
+  , array_relationships  :: [UserArrayRelationship]
   }
 
 data UserTableName = UserTableName
   { schema :: !Text
-  , name :: !Text
+  , name   :: !Text
   }
 
 data UserObjectRelationship = UserObjectRelationship
   { using :: !UserUsing
-  , name :: !Text
+  , name  :: !Text
   }
 
 data UserArrayRelationship = UserArrayRelationship
   { using :: !UserUsing
-  , name :: !Text
+  , name  :: !Text
   }
 
 data UserUsing = UserUsing
@@ -66,7 +52,7 @@
   }
 
 data UserOn = UserOn
-  { table :: !UserTableName
+  { table  :: !UserTableName
   , column :: !Text
   }
 
@@ -77,30 +63,30 @@
   }
 
 data UnifiedTableMetadata = UnifiedTableMetadata
-  { table :: !UnifiedTableName
+  { table                :: !UnifiedTableName
   , object_relationships :: ![UnifiedObjectRelationship]
-  , array_relationships :: ![UnifiedArrayRelationship]
-  , columns :: ![UnifiedColumn]
+  , array_relationships  :: ![UnifiedArrayRelationship]
+  , columns              :: ![UnifiedColumn]
   }
 
 data UnifiedColumn = UnifiedColumn
-  { name :: !Text
+  { name  :: !Text
   , type' :: !ScalarType
   }
 
 data UnifiedTableName = UnifiedTableName
   { schema :: !Text
-  , name :: !Text
+  , name   :: !Text
   }
 
 data UnifiedObjectRelationship = UnifiedObjectRelationship
   { using :: !UnifiedUsing
-  , name :: !Text
+  , name  :: !Text
   }
 
 data UnifiedArrayRelationship = UnifiedArrayRelationship
   { using :: !UnifiedUsing
-  , name :: !Text
+  , name  :: !Text
   }
 
 data UnifiedUsing = UnifiedUsing
@@ -108,13 +94,12 @@
   }
 
 data UnifiedOn = UnifiedOn
-  { table :: !UnifiedTableName
+  { table  :: !UnifiedTableName
   , column :: !Text
   }
 
 -------------------------------------------------------------------------------
 -- AST types
->>>>>>> 835c9e96
 
 data Select = Select
   { selectTop         :: !Top
@@ -125,6 +110,11 @@
   , selectFor         :: !For
   , selectOrderBy     :: !(Maybe (NonEmpty OrderBy))
   , selectOffset      :: !(Maybe Expression)
+  }
+
+data Delete = Delete
+  { deleteTable :: !(Aliased TableName)
+  , deleteWhere :: !Where
   }
 
 data Reselect = Reselect
@@ -293,8 +283,6 @@
 -- | Column name of some database table -- this differs to FieldName
 -- that is used for referring to things within a query.
 newtype ColumnName = ColumnName { columnNameText :: Text }
-<<<<<<< HEAD
-  deriving (Data, Generic, Eq, Show, Ord, ToTxt)
 
 -- | Derived from the odbc package.
 data ScalarType
@@ -321,7 +309,6 @@
   | TinyintType
   | BitType
   | GuidType
-  deriving (Data, Generic, Show, Eq, Ord)
 
 isComparableType, isNumType :: ScalarType -> Bool
 isComparableType = \case
@@ -340,33 +327,4 @@
   DoubleType   -> True
   BigintType   -> True
   TinyintType  -> True
-  _            -> False
-=======
-
--- | Derived from the odbc package.
-data ScalarType
- = IntType | NVarCharType
-  -- = CharType
-  -- | NumericType
-  -- | DecimalType
-  -- | IntegerType
-  -- | SmallintType
-  -- | FloatType
-  -- | RealType
-  -- | DoubleType
-  -- | DateType
-  -- | Ss_time2Type
-  -- | VarcharType
-  -- | WcharType
-  -- | WvarcharType
-  -- | WlongvarcharType
-  -- | TimeType
-  -- | TimestampType
-  -- | LongvarcharType
-  -- | BinaryType
-  -- | VarbinaryType
-  -- | BigintType
-  -- | TinyintType
-  -- | BitType
-  -- | GuidType
->>>>>>> 835c9e96
+  _            -> False
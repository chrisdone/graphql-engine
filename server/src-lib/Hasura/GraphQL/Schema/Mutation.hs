--- conflicted
+++ resolved
@@ -266,23 +266,13 @@
 -- to update rows in a DB table specified by filters. Only returns a parser if
 -- there are columns the user is allowed to update; otherwise returns Nothing.
 updateTable
-<<<<<<< HEAD
-  :: forall m n r. (BackendSchema 'Postgres, MonadSchema n m, MonadTableInfo 'Postgres r m, MonadRole r m, Has QueryContext r, Has (BackendSupport 'Postgres) r)
-  => QualifiedTable       -- ^ qualified name of the table
-  -> G.Name               -- ^ field display name
-  -> Maybe G.Description  -- ^ field description, if any
-  -> UpdPermInfo 'Postgres          -- ^ update permissions of the table
-  -> Maybe (SelPermInfo 'Postgres)    -- ^ select permissions of the table (if any)
-  -> m (Maybe (FieldParser n (IR.AnnUpdG 'Postgres (UnpreparedValue 'Postgres))))
-=======
-  :: forall b m n r. (BackendSchema b, MonadSchema n m, MonadTableInfo b r m, MonadRole r m, Has QueryContext r)
+  :: forall b m n r. (BackendSchema b, MonadSchema n m, MonadTableInfo b r m, MonadRole r m, Has (BackendSupport b) r, Has QueryContext r)
   => TableName b            -- ^ qualified name of the table
   -> G.Name                 -- ^ field display name
   -> Maybe G.Description    -- ^ field description, if any
   -> UpdPermInfo b          -- ^ update permissions of the table
   -> Maybe (SelPermInfo b)  -- ^ select permissions of the table (if any)
   -> m (Maybe (FieldParser n (IR.AnnUpdG b (UnpreparedValue b))))
->>>>>>> a398d3b1
 updateTable table fieldName description updatePerms selectPerms = runMaybeT $ do
   let whereName = $$(G.litName "where")
       whereDesc = "filter the rows which have to be updated"
@@ -299,13 +289,8 @@
 -- parser if there are columns the user is allowed to update and if the user has
 -- select permissions on all primary keys; otherwise returns Nothing.
 updateTableByPk
-<<<<<<< HEAD
-  :: forall m n r. (BackendSchema 'Postgres, MonadSchema n m, MonadTableInfo 'Postgres r m, MonadRole r m, Has QueryContext r, Has (BackendSupport 'Postgres) r)
-  => QualifiedTable       -- ^ qualified name of the table
-=======
-  :: forall b m n r. (BackendSchema b, MonadSchema n m, MonadTableInfo b r m, MonadRole r m, Has QueryContext r)
+  :: forall b m n r. (BackendSchema b, MonadSchema n m, MonadTableInfo b r m, MonadRole r m, Has (BackendSupport b) r, Has QueryContext r)
   => TableName b          -- ^ qualified name of the table
->>>>>>> a398d3b1
   -> G.Name               -- ^ field display name
   -> Maybe G.Description  -- ^ field description, if any
   -> UpdPermInfo b        -- ^ update permissions of the table
@@ -356,21 +341,12 @@
 -- | Construct a root field, normally called delete_tablename, that can be used
 -- to delete several rows from a DB table
 deleteFromTable
-<<<<<<< HEAD
-  :: forall b m n r. (BackendSchema b, MonadSchema n m, MonadTableInfo b r m, MonadRole r m, Has QueryContext r, Has (BackendSupport b) r)
-  => TableName b       -- ^ qualified name of the table
-  -> G.Name               -- ^ field display name
-  -> Maybe G.Description  -- ^ field description, if any
-  -> DelPermInfo b -- ^ delete permissions of the table
-  -> Maybe (SelPermInfo b)    -- ^ select permissions of the table (if any)
-=======
-  :: forall b m n r. (BackendSchema b, MonadSchema n m, MonadTableInfo b r m, MonadRole r m, Has QueryContext r)
+  :: forall b m n r. (BackendSchema b, MonadSchema n m, MonadTableInfo b r m, MonadRole r m, Has (BackendSupport b) r, Has QueryContext r)
   => TableName b            -- ^ qualified name of the table
   -> G.Name                 -- ^ field display name
   -> Maybe G.Description    -- ^ field description, if any
   -> DelPermInfo b          -- ^ delete permissions of the table
   -> Maybe (SelPermInfo b)  -- ^ select permissions of the table (if any)
->>>>>>> a398d3b1
   -> m (FieldParser n (IR.AnnDelG b (UnpreparedValue b)))
 deleteFromTable table fieldName description deletePerms selectPerms = do
   let whereName = $$(G.litName "where")

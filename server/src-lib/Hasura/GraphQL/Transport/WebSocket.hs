--- conflicted
+++ resolved
@@ -27,6 +27,7 @@
 
 import           Control.Concurrent                          (threadDelay)
 
+import Hasura.GraphQL.Validate
 import qualified Hasura.GraphQL.Validate as VQ
 import           Hasura.EncJSON
 import qualified Hasura.GraphQL.Execute                      as E
@@ -272,18 +273,16 @@
     runRemoteGQ :: UserInfo -> [H.Header]
                 -> VQ.RemoteTopQuery
                 -> ExceptT () IO ()
-    runRemoteGQ userInfo reqHdrs rsi = do
+    runRemoteGQ userInfo reqHdrs rt = do
 
       -- if it's not a subscription, use HTTP to execute the query on the remote
       -- server
       -- try to parse the (apollo protocol) websocket frame and get only the
       -- payload
-      resp <- runExceptT $ E.execRemoteGQ httpMgr userInfo reqHdrs
-<<<<<<< HEAD
-              rsi
-=======
-              payload rsi
->>>>>>> 13e0073f
+      resp <- let (rsi, fields) = remoteTopQueryEither rt in
+              runExceptT $ E.execRemoteGQ httpMgr userInfo reqHdrs
+              rsi fields
+
       either postExecErr (sendRemoteResp . _hrBody) resp
       sendCompleted
 

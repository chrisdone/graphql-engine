{-# LANGUAGE ViewPatterns #-}

-- | Validate input queries against remote schemas.

module Hasura.RQL.DDL.RemoteRelationship.Validate
  ( validateRemoteRelationship
  , errorToText
  ) where

import           Hasura.Prelude                     hiding (first)

import qualified Data.HashMap.Strict                as HM
import qualified Data.HashSet                       as HS
import qualified Language.GraphQL.Draft.Syntax      as G

import           Data.Foldable
import           Data.Text.Extended

import           Hasura.Backends.Postgres.SQL.Types
import           Hasura.GraphQL.Parser.Column
import           Hasura.GraphQL.Schema.Remote
import           Hasura.GraphQL.Utils               (getBaseTyWithNestedLevelsCount)
import           Hasura.RQL.Types
import           Hasura.SQL.Types


-- | An error validating the remote relationship.
data ValidationError
  = RemoteSchemaNotFound !RemoteSchemaName
  | CouldntFindRemoteField !G.Name !G.Name
  | FieldNotFoundInRemoteSchema !G.Name
  | NoSuchArgumentForRemote !G.Name
  | MissingRequiredArgument !G.Name
  | TypeNotFound !G.Name
  | TableNotFound !QualifiedTable
  | TableFieldNonexistent !QualifiedTable !FieldName
  | ExpectedTypeButGot !G.GType !G.GType
  | InvalidType !G.GType !Text
  | InvalidVariable !G.Name !(HM.HashMap G.Name (ColumnInfo 'Postgres))
  | NullNotAllowedHere
  | InvalidGTypeForStripping !G.GType
  | UnsupportedMultipleElementLists
  | UnsupportedEnum
  | InvalidGraphQLName !Text
  | IDTypeJoin !G.Name

errorToText :: ValidationError -> Text
errorToText = \case
  RemoteSchemaNotFound name ->
    "remote schema with name " <> name <<> " not found"
  CouldntFindRemoteField name ty ->
    "remote field with name " <> name <<> " and type " <> ty <<> " not found"
  FieldNotFoundInRemoteSchema name ->
    "field with name " <> name <<> " not found in remote schema"
  NoSuchArgumentForRemote name ->
    "argument with name " <> name <<> " not found in remote schema"
  MissingRequiredArgument name ->
    "required argument with name " <> name <<> " is missing"
  TypeNotFound ty ->
    "type with name " <> ty <<> " not found"
  TableNotFound name ->
    "table with name " <> name <<> " not found"
  TableFieldNonexistent table fieldName ->
    "field with name " <> fieldName <<> " not found in table " <>> table
  ExpectedTypeButGot expTy actualTy ->
    "expected type " <> G.getBaseType expTy <<> " but got " <>> G.getBaseType actualTy
  InvalidType ty err ->
    "type " <> G.getBaseType ty <<> err
  InvalidVariable var _ ->
    "variable " <> var <<> " is not found"
  NullNotAllowedHere ->
    "null is not allowed here"
  InvalidGTypeForStripping ty ->
    "type " <> G.getBaseType ty <<> " is invalid for stripping"
  UnsupportedMultipleElementLists ->
    "multiple elements in list value is not supported"
  UnsupportedEnum ->
    "enum value is not supported"
  InvalidGraphQLName t ->
    t <<> " is not a valid GraphQL identifier"
  IDTypeJoin typeName ->
    "Only ID, Int, uuid or String scalar types can be joined to the ID type, but recieved " <>> typeName

-- | Validate a remote relationship given a context.
validateRemoteRelationship
  :: (MonadError ValidationError m)
  => RemoteRelationship
  -> RemoteSchemaMap
  -> [ColumnInfo 'Postgres]
  -> m (RemoteFieldInfo 'Postgres)
validateRemoteRelationship remoteRelationship remoteSchemaMap pgColumns = do
  let remoteSchemaName = rtrRemoteSchema remoteRelationship
      table = rtrTable remoteRelationship
  hasuraFields <- forM (toList $ rtrHasuraFields remoteRelationship) $
    \fieldName -> onNothing (find ((==) fieldName . fromPGCol . pgiColumn) pgColumns) $
      throwError $ TableFieldNonexistent table fieldName
  pgColumnsVariables <- mapM (\(k,v) -> do
                                  variableName <- pgColumnToVariable k
                                  pure $ (variableName,v)
                              ) $ HM.toList (mapFromL pgiColumn pgColumns)
  let pgColumnsVariablesMap = HM.fromList pgColumnsVariables
  (RemoteSchemaCtx rsName introspectionResult rsi _ _) <-
    onNothing (HM.lookup remoteSchemaName remoteSchemaMap) $
    throwError $ RemoteSchemaNotFound remoteSchemaName
  let schemaDoc@(G.SchemaIntrospection originalDefns) = irDoc introspectionResult
      queryRootName = irQueryRoot introspectionResult
  queryRoot <- onNothing (lookupObject schemaDoc queryRootName) $
    throwError $ FieldNotFoundInRemoteSchema queryRootName
  (_, (leafParamMap, leafTypeMap)) <-
    foldlM
    (buildRelationshipTypeInfo pgColumnsVariablesMap schemaDoc)
    (queryRoot,(mempty,mempty))
    (unRemoteFields $ rtrRemoteField remoteRelationship)
  pure $ RemoteFieldInfo
        { _rfiName = rtrName remoteRelationship
        , _rfiParamMap = leafParamMap
        , _rfiHasuraFields = HS.fromList hasuraFields
        , _rfiRemoteFields = rtrRemoteField remoteRelationship
        , _rfiRemoteSchema = rsi
        -- adding the new types after stripping the values to the
        -- schema document
        , _rfiSchemaIntrospect = G.SchemaIntrospection $ originalDefns <> HM.elems leafTypeMap
        , _rfiRemoteSchemaName = rsName
        }
  where
    getObjTyInfoFromField schemaDoc field =
      let baseTy = G.getBaseType (G._fldType field)
      in lookupObject schemaDoc baseTy
    isValidType schemaDoc field =
      let baseTy = G.getBaseType (G._fldType field)
      in
        case (lookupType schemaDoc baseTy) of
          Just (G.TypeDefinitionScalar _)    -> True
          Just (G.TypeDefinitionInterface _) -> True
          Just (G.TypeDefinitionUnion _)     -> True
          Just (G.TypeDefinitionEnum _)      -> True
          _                                  -> False
    buildRelationshipTypeInfo pgColumnsVariablesMap schemaDoc (objTyInfo,(_,typeMap)) fieldCall = do
      objFldDefinition <- lookupField (fcName fieldCall) objTyInfo
      let providedArguments = getRemoteArguments $ fcArguments fieldCall
      validateRemoteArguments
        (mapFromL G._ivdName (G._fldArgumentsDefinition objFldDefinition))
        providedArguments
        pgColumnsVariablesMap
        schemaDoc
      let eitherParamAndTypeMap =
            runStateT
              (stripInMap
                 remoteRelationship
                 schemaDoc
                 (mapFromL G._ivdName (G._fldArgumentsDefinition objFldDefinition))
                 providedArguments)
              $ typeMap
      (newParamMap, newTypeMap) <- onLeft eitherParamAndTypeMap $ throwError
      innerObjTyInfo <- onNothing (getObjTyInfoFromField schemaDoc objFldDefinition) $
        bool (throwError $
                    (InvalidType (G._fldType objFldDefinition) "only output type is expected"))
             (pure objTyInfo)
             (isValidType schemaDoc objFldDefinition)
      pure
       ( innerObjTyInfo
       , (newParamMap,newTypeMap))

-- | Return a map with keys deleted whose template argument is
-- specified as an atomic (variable, constant), keys which are kept
-- have their values modified by 'stripObject' or 'stripList'.
-- This function creates the 'HashMap G.Name G.InputValueDefinition' which modifies
-- the original input parameters (if any) of the remote node/table being used. Only
-- list or object types are preserved and other types are stripped off. The object or
-- list types are preserved because they can be merged, if any arguments are
-- provided by the user while querying a remote join field.
stripInMap
  :: RemoteRelationship
  -> G.SchemaIntrospection
  -> HM.HashMap G.Name G.InputValueDefinition
  -> HM.HashMap G.Name (G.Value G.Name)
  -> StateT
       (HashMap G.Name (G.TypeDefinition [G.Name]))
       (Either ValidationError)
       (HM.HashMap G.Name G.InputValueDefinition)
stripInMap remoteRelationship types schemaArguments providedArguments =
  fmap
    (HM.mapMaybe id)
    (HM.traverseWithKey
       (\name inpValInfo ->
          case HM.lookup name providedArguments of
            Nothing -> pure (Just inpValInfo)
            Just value -> do
              maybeNewGType <- stripValue remoteRelationship types (G._ivdType inpValInfo) value
              pure
                (fmap
                   (\newGType -> inpValInfo {G._ivdType = newGType})
                   maybeNewGType))
       schemaArguments)

-- | Strip a value type completely, or modify it, if the given value
-- is atomic-ish.
stripValue
  :: RemoteRelationship
  -> G.SchemaIntrospection
  -> G.GType
  -> G.Value G.Name
  -> StateT (HashMap G.Name (G.TypeDefinition [G.Name])) (Either ValidationError) (Maybe G.GType)
stripValue remoteRelationshipName types gtype value = do
  case value of
    G.VVariable {} -> pure Nothing
    G.VInt {} -> pure Nothing
    G.VFloat {} -> pure Nothing
    G.VString {} -> pure Nothing
    G.VBoolean {} -> pure Nothing
    G.VNull {} -> pure Nothing
    G.VEnum {} -> pure Nothing
    G.VList values ->
      case values of
        []       -> pure Nothing
        [gvalue] -> stripList remoteRelationshipName types gtype gvalue
        _        -> lift (Left UnsupportedMultipleElementLists)
    G.VObject keyPairs ->
      fmap Just (stripObject remoteRelationshipName types gtype keyPairs)

-- -- | Produce a new type for the list, or strip it entirely.
stripList
  :: RemoteRelationship
  -> G.SchemaIntrospection
  -> G.GType
  -> G.Value G.Name
  -> StateT (HashMap G.Name (G.TypeDefinition [G.Name])) (Either ValidationError) (Maybe G.GType)
stripList remoteRelationshipName types originalOuterGType value =
  case originalOuterGType of
    G.TypeList nullability innerGType -> do
      maybeNewInnerGType <- stripValue remoteRelationshipName types innerGType value
      pure (G.TypeList nullability <$> maybeNewInnerGType)
    _ -> lift (Left (InvalidGTypeForStripping originalOuterGType))

-- -- | Produce a new type for the given InpValInfo, modified by
-- -- 'stripInMap'. Objects can't be deleted entirely, just keys of an
-- -- object.
stripObject
  :: RemoteRelationship
  -> G.SchemaIntrospection
  -> G.GType
  -> HashMap G.Name (G.Value G.Name)
  -> StateT (HashMap G.Name (G.TypeDefinition [G.Name])) (Either ValidationError) G.GType
stripObject remoteRelationshipName schemaDoc originalGtype templateArguments =
  case originalGtype of
    G.TypeNamed nullability originalNamedType ->
      case lookupType schemaDoc (G.getBaseType originalGtype) of
        Just (G.TypeDefinitionInputObject originalInpObjTyInfo) -> do
          let originalSchemaArguments =
                mapFromL G._ivdName $ G._iotdValueDefinitions originalInpObjTyInfo
              newNamedType =
                renameNamedType
                  (renameTypeForRelationship remoteRelationshipName)
                  originalNamedType
          newSchemaArguments <-
            stripInMap
              remoteRelationshipName
              schemaDoc
              originalSchemaArguments
              templateArguments
          let newInpObjTyInfo =
                originalInpObjTyInfo
                  { G._iotdValueDefinitions = HM.elems newSchemaArguments
                  , G._iotdName = newNamedType
                  }
              newGtype = G.TypeNamed nullability newNamedType
          modify (HM.insert newNamedType (G.TypeDefinitionInputObject newInpObjTyInfo))
          pure newGtype
        _ -> lift (Left (InvalidGTypeForStripping originalGtype))
    _ -> lift (Left (InvalidGTypeForStripping originalGtype))

-- -- | Produce a new name for a type, used when stripping the schema
-- -- types for a remote relationship.
-- TODO: Consider a separator character to avoid conflicts. (from master)
renameTypeForRelationship :: RemoteRelationship -> Text -> Text
renameTypeForRelationship rtr text =
  text <> "_remote_rel_" <> name
  where name = schema <> "_" <> table <> remoteRelationshipNameToText (rtrName rtr)
        QualifiedObject (SchemaName schema) (TableName table) = rtrTable rtr

-- | Rename a type.
renameNamedType :: (Text -> Text) -> G.Name -> G.Name
renameNamedType rename =
  G.unsafeMkName . rename . G.unName

-- | Convert a field name to a variable name.
pgColumnToVariable :: MonadError ValidationError m => PGCol -> m G.Name
pgColumnToVariable pgCol =
  let pgColText = getPGColTxt pgCol
  in G.mkName pgColText `onNothing` throwError (InvalidGraphQLName pgColText)

-- | Lookup the field in the schema.
lookupField
  :: (MonadError ValidationError m)
  => G.Name
  -> G.ObjectTypeDefinition
  -> m G.FieldDefinition
lookupField name objFldInfo = viaObject objFldInfo
  where
    viaObject =
      maybe (throwError (CouldntFindRemoteField name $ G._otdName objFldInfo)) pure .
      lookup name .
      HM.toList .
      mapFromL G._fldName .
      G._otdFieldsDefinition

-- | Validate remote input arguments against the remote schema.
validateRemoteArguments
  :: (MonadError ValidationError m)
  => HM.HashMap G.Name G.InputValueDefinition
  -> HM.HashMap G.Name (G.Value G.Name)
  -> HM.HashMap G.Name (ColumnInfo 'Postgres)
  -> G.SchemaIntrospection
  -> m ()
validateRemoteArguments expectedArguments providedArguments permittedVariables schemaDocument = do
  traverse_ validateProvided (HM.toList providedArguments)
  -- Not neccessary to validate if all required args are provided in the relationship
  -- traverse validateExpected (HM.toList expectedArguments)
  where
    validateProvided (providedName, providedValue) =
      case HM.lookup providedName expectedArguments of
        Nothing -> throwError (NoSuchArgumentForRemote providedName)
        Just (G._ivdType -> expectedType) ->
          validateType permittedVariables providedValue expectedType schemaDocument

unwrapGraphQLType :: G.GType -> G.GType
unwrapGraphQLType = \case
  G.TypeList _ lt -> lt
  nt              -> nt

-- | Validate a value against a type.
validateType
  :: (MonadError ValidationError m)
  => HM.HashMap G.Name (ColumnInfo 'Postgres)
  -> G.Value G.Name
  -> G.GType
  -> G.SchemaIntrospection
  -> m ()
validateType permittedVariables value expectedGType schemaDocument =
  case value of
    G.VVariable variable ->
      case HM.lookup variable permittedVariables of
        Nothing -> throwError (InvalidVariable variable permittedVariables)
        Just fieldInfo -> do
          namedType <- columnInfoToNamedType fieldInfo
          isTypeCoercible (mkGraphQLType namedType) expectedGType
    G.VInt {} -> do
      intScalarGType <- mkGraphQLType <$> getPGScalarTypeName PGInteger
      isTypeCoercible intScalarGType expectedGType
    G.VFloat {} -> do
      floatScalarGType <- mkGraphQLType <$> getPGScalarTypeName PGFloat
      isTypeCoercible floatScalarGType expectedGType
    G.VBoolean {} -> do
      boolScalarGType <- mkGraphQLType <$> getPGScalarTypeName PGBoolean
      isTypeCoercible boolScalarGType expectedGType
    G.VNull -> throwError NullNotAllowedHere
    G.VString {} -> do
      stringScalarGType <- mkGraphQLType <$> getPGScalarTypeName PGText
      isTypeCoercible stringScalarGType expectedGType
    G.VEnum _ -> throwError UnsupportedEnum
    G.VList values -> do
      case values of
        []  -> pure ()
        [_] -> pure ()
        _   -> throwError UnsupportedMultipleElementLists
      assertListType expectedGType
      for_
        values
        (\val ->
            validateType permittedVariables val (unwrapGraphQLType expectedGType) schemaDocument)
    G.VObject values ->
      for_
        (HM.toList values)
        (\(name,val) ->
           let expectedNamedType = G.getBaseType expectedGType
           in
           case lookupType schemaDocument expectedNamedType of
             Nothing -> throwError $ TypeNotFound expectedNamedType
             Just typeInfo ->
               case typeInfo of
                 G.TypeDefinitionInputObject inpObjTypeInfo ->
                   let objectTypeDefnsMap =
                         mapFromL G._ivdName $ G._iotdValueDefinitions inpObjTypeInfo
                   in
                   case HM.lookup name objectTypeDefnsMap of
                     Nothing -> throwError $ NoSuchArgumentForRemote name
                     Just (G._ivdType -> expectedType) ->
                       validateType permittedVariables val expectedType schemaDocument
                 _ -> do
                   throwError $ InvalidType (mkGraphQLType name) "not an input object type")
  where
    mkGraphQLType =
      G.TypeNamed (G.Nullability False)

isTypeCoercible
  :: (MonadError ValidationError m)
  => G.GType
  -> G.GType
  -> m ()
isTypeCoercible actualType expectedType =
  -- The GraphQL spec says that, a singleton type can be coerced into  an array
  -- type. Which means that if the 'actualType' is a singleton type, like
  -- 'Int' we should be able to join this with a remote node, which expects an
  -- input argument of type '[Int]'
  -- http://spec.graphql.org/June2018/#sec-Type-System.List
  let (actualBaseType, actualNestingLevel) = getBaseTyWithNestedLevelsCount actualType
      (expectedBaseType, expectedNestingLevel) = getBaseTyWithNestedLevelsCount expectedType
  in
  if | expectedBaseType == $$(G.litName "ID") ->
         bool (throwError $ IDTypeJoin actualBaseType)
              (pure ())
              -- Check under `Input Coercion` https://spec.graphql.org/June2018/#sec-ID
              -- We can also include the `ID` type in the below list but it will be
              -- extraneous because at the time of writing this, we don't generate
              -- the `ID` type in the DB schema
              (G.unName actualBaseType `elem`
               ["ID", "Int", "String", "bigint", "smallint" , "uuid"])
     | actualBaseType /= expectedBaseType -> raiseValidationError
       -- we cannot coerce two types with different nesting levels,
       -- for example, we cannot coerce [Int] to [[Int]]
     | (actualNestingLevel == expectedNestingLevel || actualNestingLevel == 0) -> pure ()
     | otherwise -> raiseValidationError
     where
       raiseValidationError = throwError $ ExpectedTypeButGot expectedType actualType

getPGScalarTypeName :: MonadError ValidationError m => PGScalarType -> m G.Name
getPGScalarTypeName scalarType =
  runExceptT (mkScalarTypeName scalarType) >>=
    flip onLeft (\ _ -> throwError $ InvalidGraphQLName $ toSQLTxt scalarType)

assertListType :: (MonadError ValidationError m) => G.GType -> m ()
assertListType actualType =
  unless (G.isListType actualType)
    (throwError $ InvalidType actualType "is not a list type")

-- | Convert a field info to a named type, if possible.
columnInfoToNamedType
  :: (MonadError ValidationError m)
  => ColumnInfo 'Postgres
  -> m G.Name
columnInfoToNamedType pci =
  case pgiType pci of
<<<<<<< HEAD
    ColumnScalar scalarType -> do
      eitherScalar <- runExceptT $ mkScalarTypeName scalarType
      case eitherScalar of
        Left _  -> throwError $ InvalidGraphQLName $ toSQLTxt scalarType
        Right s -> pure s
=======
    ColumnScalar scalarType -> getPGScalarTypeName scalarType
>>>>>>> 350d6b3d
    _                       -> throwError UnsupportedEnum<|MERGE_RESOLUTION|>--- conflicted
+++ resolved
@@ -440,13 +440,5 @@
   -> m G.Name
 columnInfoToNamedType pci =
   case pgiType pci of
-<<<<<<< HEAD
-    ColumnScalar scalarType -> do
-      eitherScalar <- runExceptT $ mkScalarTypeName scalarType
-      case eitherScalar of
-        Left _  -> throwError $ InvalidGraphQLName $ toSQLTxt scalarType
-        Right s -> pure s
-=======
     ColumnScalar scalarType -> getPGScalarTypeName scalarType
->>>>>>> 350d6b3d
     _                       -> throwError UnsupportedEnum
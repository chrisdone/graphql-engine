--- conflicted
+++ resolved
@@ -33,19 +33,14 @@
                                                            mkSelect, mkSimpleFromExp, selExtr,
                                                            selFrom)
 
-<<<<<<< HEAD
-import           Hasura.Backends.Postgres.Connection (MonadTx (..), defaultTxErrorHandler)
-import           Hasura.Backends.Postgres.SQL.Types  (PGScalarType (PGText))
-=======
 import           Hasura.Backends.Postgres.Connection
 import           Hasura.Backends.Postgres.SQL.Types  hiding (TableName)
->>>>>>> a398d3b1
 import           Hasura.RQL.Types.Column
 import           Hasura.RQL.Types.Common
 import           Hasura.RQL.Types.Error
-import           Hasura.Server.Utils                 (makeReasonMessage)
 import           Hasura.SQL.Backend
 import           Hasura.SQL.Types
+import           Hasura.Server.Utils                 (makeReasonMessage)
 
 
 -- | Given a map of enum tables, computes all enum references implied by the given set of foreign
@@ -81,16 +76,10 @@
   | EnumTableTooManyColumns ![Column b]
 
 fetchAndValidateEnumValues
-<<<<<<< HEAD
-  :: (MonadTx m)
-  => TableName 'Postgres
-  -> Maybe (PrimaryKey b (RawColumnInfo 'Postgres))
-=======
   :: (MonadIO m, MonadBaseControl IO m)
   => SourceConfig 'Postgres
   -> TableName 'Postgres
-  -> Maybe (PrimaryKey (RawColumnInfo 'Postgres))
->>>>>>> a398d3b1
+  -> Maybe (PrimaryKey b (RawColumnInfo 'Postgres))
   -> [RawColumnInfo 'Postgres]
   -> m (Either QErr EnumValues)
 fetchAndValidateEnumValues pgSourceConfig tableName maybePrimaryKey columnInfos = runExceptT $
